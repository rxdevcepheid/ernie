--- conflicted
+++ resolved
@@ -59,12 +59,9 @@
         -a, --access-log LOGFILE         Access log file.
         -d, --detached                   Run as a daemon.
         -P, --pidfile PIDFILE            Location to write pid file.
-<<<<<<< HEAD
         --name NAME                      Erlang process name.
         --sname SNAME                    Erlang short process name.
-=======
         -E, --erlang ERLANG_OPTIONS      Options passed to Erlang VM.
->>>>>>> a8c4127a
 
     Commands:
       <none>                Start an Ernie server.
