--- conflicted
+++ resolved
@@ -107,12 +107,9 @@
   pidfile = options[:pidfile] ? "-ernie_server_app pidfile \"'#{options[:pidfile]}'\"" : ''
   detached = options[:detached] ? '-detached' : ''
   access_log = options[:access_log] ? "-ernie_server_app access_log '\"#{options[:access_log]}\"'" : ''
-<<<<<<< HEAD
   name = options[:name] ? "-name #{options[:name]}" : ''
   sname = options[:sname] ? "-sname #{options[:sname]}" : ''
-=======
   erl_options = options[:erl_options]
->>>>>>> a8c4127a
 
   cmd = %Q{erl -boot start_sasl \
                #{name} \
